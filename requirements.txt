streamlit

numpy

pandas
<<<<<<< HEAD
# PyTorch and dependencies
torch
torchaudio
torchvision

# Audio Feature Extraction
librosa

# Other ML/Utility packages
scikit-learn
matplotlib
=======

# PyTorch and dependencies

torch

torchaudio

torchvision



# Audio Feature Extraction

librosa



# Other ML/Utility packages

scikit-learn

matplotlib
>>>>>>> 170b527e
<|MERGE_RESOLUTION|>--- conflicted
+++ resolved
@@ -3,19 +3,6 @@
 numpy
 
 pandas
-<<<<<<< HEAD
-# PyTorch and dependencies
-torch
-torchaudio
-torchvision
-
-# Audio Feature Extraction
-librosa
-
-# Other ML/Utility packages
-scikit-learn
-matplotlib
-=======
 
 # PyTorch and dependencies
 
@@ -38,4 +25,3 @@
 scikit-learn
 
 matplotlib
->>>>>>> 170b527e
